--- conflicted
+++ resolved
@@ -33,23 +33,6 @@
     ],
 }
 
-# Record status of all variables
-try:
-    # Check if all variables are already set
-    now_input_type
-    now_output_type
-    now_subsection_type
-    
-except Exception:
-    now_input_type = "structure"
-    now_output_type = "sequence"
-    now_subsection_type = "Function"
-
-raise gr.Error(f"You cannot retrieve more than the database size ().")
-
-
-print(now_input_type, now_output_type, now_subsection_type)
-print(now_db[now_output_type])
 
 def clear_results():
     return "", gr.update(visible=False), gr.update(visible=False)
@@ -99,11 +82,7 @@
         index = all_index[query_type][db]["index"]
         ids = all_index[query_type][db]["ids"]
         
-<<<<<<< HEAD
-    if hasattr(index, "nprobe"):
-=======
     if check_index_ivf(query_type, db, subsection_type):
->>>>>>> e0bd70b9
         if index.nlist < nprobe:
             raise gr.Error(f"The number of clusters to search must be less than or equal to the number of clusters in the index ({index.nlist}).")
         else:
@@ -167,34 +146,7 @@
 
 def change_input_type(choice: str):
     # Change examples if input type is changed
-<<<<<<< HEAD
-    global samples, now_input_type
-    if choice == "text":
-        samples = [
-            ["Proteins with zinc bindings."],
-            ["Proteins locating at cell membrane."],
-            ["Protein that serves as an enzyme."]
-        ]
-        now_input_type = "text"
-
-    elif choice == "sequence":
-        samples = [
-            ["MSATAEQNARNPKGKGGFARTVSQRKRKRLFLIGGALAVLAVAVGLMLTAFNQDIRFFRTPADLTEQDMTSGARFRLGGLVEEGSVSRTGSELRFTVTDTIKTVKVVFEGIPPDLFREGQGVVAEGRFGSDGLFRADNVLAKHDENYVPKDLADSLKKKGVWEGK"],
-            ["MITLDWEKANGLITTVVQDATTKQVLMVAYMNQESLAKTMATGETWFWSRSRKTLWHKGATSGNIQTVKTIAVDCDADTLLVTVDPAGPACHTGHISCFYRHYPEGKDLT"],
-            ["MDLKQYVSEVQDWPKPGVSFKDITTIMDNGEAYGYATDKIVEYAKDRDVDIVVGPEARGFIIGCPVAYSMGIGFAPVRKEGKLPREVIRYEYDLEYGTNVLTMHKDAIKPGQRVLITDDLLATGGTIEAAIKLVEKLGGIVVGIAFIIELKYLNGIEKIKDYDVMSLISYDE"]
-        ]
-        now_input_type = "sequence"
-
-    elif choice == "structure":
-        samples = [
-            ["dddddddddddddddpdpppvcppvnvvvvvvvvvvvvvvvvvvvvvvvvvvqdpqdedeqvrddpcqqpvqhkhkykafwappqwdddpqkiwtwghnppgiaieieghdappqddhrfikifiaghdpvrhtygdhidtdddpddddvvnvvvcvvvvndpdd"],
-            ["dddadcpvpvqkakefeaeppprdtadiaiagpvqvvvcvvpqwhwgqdpvvrdidgqcpvpvqiwrwddwdaddnrryiytythtpahsdpvrhvhpppadvvgpddpd"],
-            ["dplvvqwdwdaqpphhpdtdthcvscvvppvslvvqlvvvlvvcvvqvaqeeeeepdqrcsnrvsscvvvvhyywykyfpppddaawdwdwdddppgitiiithlpseaaageyeyegaeqalqprvlrvvvrcvvnnyddaeyeyqeyevcrvncvsvvvhhydyvyydpd"]
-        ]
-        now_input_type = "structure"
-=======
     global samples
->>>>>>> e0bd70b9
     
     # Set visibility of upload button
     if choice == "text":
@@ -215,14 +167,7 @@
     db_type = list(all_index[query_type].keys())[0]
     nprobe_visible = check_index_ivf(query_type, db_type, subsection_type)
     subsection_visible = True if query_type == "text" else False
-<<<<<<< HEAD
-    
-    global now_output_type
-    now_output_type = query_type
-    
-=======
-
->>>>>>> e0bd70b9
+
     return (
         gr.update(visible=subsection_visible),
         gr.update(visible=nprobe_visible),
@@ -262,23 +207,12 @@
         db_type: The database to search.
     """
     if query_type == "text":
-<<<<<<< HEAD
-        global now_subsection_type
-        now_subsection_type = "Function"
-        subsection_update = gr.update(choices=list(valid_subsections[now_db["text"]]), value="Function")
-=======
         subsection_update = gr.update(choices=list(valid_subsections[db_type]), value="Function")
->>>>>>> e0bd70b9
     else:
         subsection_update = gr.update(visible=False)
     
     nprobe_visible = check_index_ivf(query_type, db_type, subsection_type)
     return subsection_update, gr.update(visible=nprobe_visible)
-
-
-def change_subsection_type(subsection_type: str):
-    global now_subsection_type
-    now_subsection_type = subsection_type
 
 
 # Build the searching block
@@ -287,33 +221,24 @@
     with gr.Row(equal_height=True):
         with gr.Column():
             # Set input type
-            input_type = gr.Radio(["sequence", "structure", "text"], label="Input type (e.g. 'text' means searching based on text descriptions)", value=now_input_type)
+            input_type = gr.Radio(["sequence", "structure", "text"], label="Input type (e.g. 'text' means searching based on text descriptions)", value="text")
 
             with gr.Row():
                 # Set output type
                 query_type = gr.Radio(
                     ["sequence", "structure", "text"],
                     label="Output type (e.g. 'sequence' means returning qualified sequences)",
-                    value=now_output_type,
+                    value="sequence",
                     scale=2,
                 )
-                
+            
                 # If the output type is "text", provide an option to choose the subsection of text
-<<<<<<< HEAD
-                subsection_type = gr.Dropdown(valid_subsections[now_db["text"]], label="Subsection of text", value=now_subsection_type,
-=======
                 text_db = list(all_index["text"].keys())[0]
                 sequence_db = list(all_index["sequence"].keys())[0]
                 subsection_type = gr.Dropdown(valid_subsections[text_db], label="Subsection of text", value="Function",
->>>>>>> e0bd70b9
                                               interactive=True, visible=False, scale=0)
-                subsection_type.change(fn=change_subsection_type, inputs=[subsection_type])
                 
-<<<<<<< HEAD
-                db_type = gr.Dropdown(all_index[now_output_type].keys(), label="Database", value=now_db[now_output_type],
-=======
                 db_type = gr.Dropdown(all_index["sequence"].keys(), label="Database", value=sequence_db,
->>>>>>> e0bd70b9
                                               interactive=True, visible=True, scale=0)
 
             with gr.Row():
@@ -326,11 +251,7 @@
             
             
             # If the index is of IVF type, provide an option to choose the number of clusters.
-<<<<<<< HEAD
-            nprobe_visible = check_index_ivf(now_output_type, now_subsection_type)
-=======
             nprobe_visible = check_index_ivf(query_type.value, db_type.value)
->>>>>>> e0bd70b9
             nprobe = gr.Slider(1, 1000000, 1000,  step=1, visible=nprobe_visible,
                                label="Number of clusters to search (lower value for faster search and higher value for more accurate search)")
             
